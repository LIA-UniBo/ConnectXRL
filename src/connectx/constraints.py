from enum import Enum
from typing import Optional, Callable

import torch
from scipy.signal import convolve2d
import numpy as np


class ConstraintType(Enum):
    """
    Different ways to apply the constraints
    """

    # The logic strategy decouples the logical and the learnt actions. The agent encapsulates a logical process to
    # solve particular situations.
    LOGIC_PURE = 1

    # The logic process is active only during training, in order to help the agent learning a better policy. At
    # inference time the agent will only use the learnt policy.
    LOGIC_TRAIN = 2

    # The logic is used to produce vectors used to regularize the loss function (Semantic Based Regularization)
    SBR = 3

    # The logic is used to create the safe action sets as described in https://arxiv.org/pdf/2003.09398.pdf (Constrained
    # Deep Q-Networks)
    CDQN = 4


def check_vertically(state: np.array,
                     vertical_image: np.array,
                     target: int) -> Optional[int]:
    """
    Check possible wins or losts along columns of the board.

    :param state: original board
    :param vertical_image: convolved board's image using a vertical kernel on a padded image (the original height is
    maintained)
    :param target: positive number if it is checking a victory, alternatively is negative
    :return: critical position if found else None
    """
    for i in range(vertical_image.shape[0]):
        for j in range(vertical_image.shape[1]):
            # If there is a critical situation
            if vertical_image[i][j] == target:
<<<<<<< HEAD
                # If the column is not full
                if i - 1 >= 0:
                    # Check if there is space above the critical situation
                    if state[i - 1][j] == 0:
=======
                if i >= 2:
                    if state[i - 2][j] == 0:
>>>>>>> 41d99db1
                        return torch.tensor([j]).unsqueeze(dim=1)
    return None


<<<<<<< HEAD
def check_horizontally(state: np.array,
                       horizontal_image: np.array,
                       target: int) -> Optional[int]:
    """
    Check possible wins or losts along rows of the board.

    :param state: original board
    :param horizontal_image: convolved board's image using a horizontal kernel on a padded image (the original width is
    maintained)
    :param target: positive number if it is checking a victory, alternatively is negative
    :return: critical position if found else None
    """
=======
# 1111111 -> 011111110 -> 2333332
def check_horizontally(state, horizontal_image, target):
    last_column_index = state.shape[1] - 1
>>>>>>> 41d99db1
    for i in range(horizontal_image.shape[0]):
        for j in range(horizontal_image.shape[1]):
            # If there is a critical situation
            if horizontal_image[i][j] == target:
<<<<<<< HEAD
                # If you are not in the left border check on the left
                # e.g.: Avoid checking on the left in |1|1|1|0|0|0|0|
                if j - 1 >= 0:
                    # Check if there is row below (you are not in the first row)
                    if i + 1 >= state.shape[0]:
                        # If the cell on the left is free and the cell below it is not free
                        # e.g.:
                        # |0|1|1|1|0|0|0|
                        # |1|2|1|2|0|0|0|
                        if state[i][j - 1] == 0:
                            return torch.tensor([j - 1]).unsqueeze(dim=1)
                    else:
                        # If the cell on the left is free
                        # e.g.: |0|1|1|1|0|0|0|
                        if state[i + 1][j - 1] == 0:
                            return torch.tensor([j - 1]).unsqueeze(dim=1)
                # If you are not in the right border check on the right
                # e.g.: Avoid checking on the right in |0|0|0|0|1|1|1|
                if j + 3 < state.shape[1]:
                    # Check if there is row below (you are not in the first row)
                    if i + 1 >= state.shape[0]:
                        # If the cell on the right is free and the cell below it is not free
                        if state[i][j + 3] == 0:
                            return torch.tensor([j + 3]).unsqueeze(dim=1)
                    else:
                        # If the cell on the right is free
                        if state[i + 1][j + 3] == 0:
                            return torch.tensor([j + 3]).unsqueeze(dim=1)
=======
                if j >= 2:
                    if i < state.shape[0] - 1:
                        if state[i][j - 2] == 0 and state[i + 1][j - 2] != 0:
                            return torch.tensor([j - 2]).unsqueeze(dim=1)
                    else:
                        if state[i][j - 2] == 0:
                            return torch.tensor([j - 2]).unsqueeze(dim=1)
                if j <= last_column_index - 2:
                    if i < state.shape[0] - 1:
                        if state[i][j + 2] == 0 and state[i + 1][j + 2] != 0:
                            return torch.tensor([j + 2]).unsqueeze(dim=1)
                    else:
                        if state[i][j + 2] == 0:
                            return torch.tensor([j + 2]).unsqueeze(dim=1)
>>>>>>> 41d99db1
    return None


def check_first_diagonal(state: np.array,
                         diagonal_image: np.array,
                         target: int):
    """
    Check possible wins or losts along the diagonal (\\) of the board

    :param state: original board
    :param diagonal_image: convolved board's image using an eye kernel on a padded image (the original height ad width
    are maintained)
    :param target: positive number if it is checking a victory, alternatively is negative
    :return: critical position if found else None
    """
    for i in range(diagonal_image.shape[0]):
        for j in range(diagonal_image.shape[1]):
            if diagonal_image[i][j] == target:
                if i - 2 >= 0 and j - 2 >= 0:
                    if state[i - 1][j - 1] == 0 and state[i][j - 1] != 0:
                        return torch.tensor([j - 1]).unsqueeze(dim=1)
                if i + 3 < state.shape[0] and j + 3 < state.shape[1]:
                    if i + 4 >= state.shape[0]:
                        if state[i + 3][j + 3] == 0:
                            return torch.tensor([j + 3]).unsqueeze(dim=1)
                        else:
                            if state[i + 1][j + 3] != 0 and state[i + 3][j + 3] == 0:
                                return torch.tensor([j + 3]).unsqueeze(dim=1)

    return None


def check_second_diagonal(state, diagonal_image, target):
    """
    Check possible wins or losts along the diagonal (\\) of the board

    :param state: original board
    :param diagonal_image: convolved board's image using an eye kernel on a padded image (the original height ad width
    are maintained)
    :param target: positive number if it is checking a victory, alternatively is negative
    :return: critical position if found else None
    """
    for i in range(diagonal_image.shape[0]):
        for j in range(diagonal_image.shape[1]):
            if diagonal_image[i][j] == target:
                if i - 2 >= 0 and j + 3 < state.shape[1]:
                    if state[i - 1][j + 3] == 0 and state[i][j + 3] != 0:
                        return torch.tensor([j + 3]).unsqueeze(dim=1)
                if i + 3 < state.shape[0] and state.shape[1] > j - 3 >= 0:
                    if i + 4 >= state.shape[0]:
                        if state[i + 3][j - 3] == 0:
                            return torch.tensor([j - 3]).unsqueeze(dim=1)
                        else:
                            if state[i + 1][j - 3] != 0 and state[i + 3][j - 3] == 0:
                                return torch.tensor([j - 3]).unsqueeze(dim=1)
    return None


def check_logic(check: Callable,
                state: np.array,
                image: np.array) -> Optional[int]:
    """
    First whether the player is about to win otherwise repeat the process for the opponent in order to find a
    constrained action to perform.

    :param check: function used to check
    :param state: the board as a bidimensional array
    :param image: the board transformed by convolutions used by the check function
    :return: None if no critical situations are spotted otherwise the action the player must take to win in this
    round or to prevent the opponent from winning in the following round.
    """
    constrained_action_win = check(state, image, target=3)
    # Priority to win if possible
    if constrained_action_win is None:
        return check(state, image, target=-3)
    else:
        return constrained_action_win


class Constraints(object):
    """
    Class which encapsulates the constraint logics.
    """

    def __init__(self, type: ConstraintType):
        """

        :param type: the constraint type represented
        """

        # TODO: Add info on the player (1 or 2?)
        # Define kernels used in the convolutions to detect the critical situations
        self.type = type

        self.horizontal_kernel = np.array([[1, 1, 1]])
        self.vertical_kernel = np.transpose(self.horizontal_kernel)
        self.diag1_kernel = np.eye(3, dtype=np.uint8)
        self.diag2_kernel = np.fliplr(self.diag1_kernel)

    def select_constrained_action(self, state: np.array) -> torch.Tensor:
        """
        Checks every possible critical situations to constraint the action selection.

        :param state: the board as a bidimensional array
        :return: a tensor of 1 and 0 representing respectively actions which may lead to secure or insecure situations.
        """

        state = np.copy(state)

        # If the board is empty the player is the first one and should start in the middle of the board
        if not state.any():
            constrained_action = torch.tensor([3]).unsqueeze(dim=1)
        else:
            state[state == 2] = -1
            constrained_action = self.check_win_loss_horizontal(state)
            if constrained_action is None:
                constrained_action = self.check_win_loss_vertical(state)
            if constrained_action is None:
                constrained_action = self.check_win_loss_first_diagonal(state)
            if constrained_action is None:
                constrained_action = self.check_win_loss_second_diagonal(state)

        # TODO: workaround
        if constrained_action is None:
            constrained_action = torch.zeros(state.shape[1])
        else:
            constrained_action = torch.tensor([1 if i == constrained_action else 0 for i in range(state.shape[1])])
        return constrained_action

    def check_win_loss_horizontal(self, state: np.array) -> Optional[int]:
        """
        Chack the board rows.

        :param state: the board as a bidimensional array
        :return: None if no critical situations are spotted otherwise the action the player must take to win in this
        round or to prevent the opponent from winning in the following round.
        """
        # Example of padding plus convolution
        # 011111110 -> 2333332
        state_horizontal = np.pad(state, [(0, 0), (1, 1)], mode='constant')
        horizontal_image = convolve2d(state_horizontal, self.horizontal_kernel, mode="valid")

        return check_logic(check_horizontally, state, horizontal_image)

    def check_win_loss_vertical(self, state: np.array) -> Optional[int]:
        """
        Check the board columns.

        :param state: the board as a bidimensional array
        :return: None if no critical situations are spotted otherwise the action the player must take to win in this
        round or to prevent the opponent from winning in the following round.
        """
        # Example of padding plus convolution
        # 0     0
        # 0     0
        # 0  -> 1
        # 1     2
        # 1     3
        # 1     2
        state_vertical = np.pad(state, [(1, 1), (0, 0)], mode='constant')
        vertical_image = convolve2d(state_vertical, self.vertical_kernel, mode="valid")
        return check_logic(check_vertically, state, vertical_image)

    def check_win_loss_first_diagonal(self, state: np.array) -> Optional[int]:
        """
        Check the board // diagonals.

        :param state: the board as a bidimensional array
        :return: None if no critical situations are spotted otherwise the action the player must take to win in this
        round or to prevent the opponent from winning in the following round.
        """

        state_diagonal = np.pad(state, [(1, 1), (1, 1)], mode='constant')
        diagonal_image = convolve2d(state_diagonal,
                                    self.diag1_kernel,
                                    mode="valid")[1:(state.shape[1] - 1), 1:(state.shape[1] - 1)]
        return check_logic(check_first_diagonal, state, diagonal_image)

    def check_win_loss_second_diagonal(self, state: np.array) -> Optional[int]:
        """
        Check the board \\ diagonals.

        :param state: the board as a bidimensional array
        :return: None if no critical situations are spotted otherwise the action the player must take to win in this
        round or to prevent the opponent from winning in the following round.
        """

        state_diagonal = np.pad(state, [(1, 1), (1, 1)], mode='constant')
        diagonal_image = convolve2d(state_diagonal,
                                    self.diag2_kernel,
                                    mode="valid")[1:(state.shape[1] - 1), 1:(state.shape[1] - 1)]
        return check_logic(check_second_diagonal, state, diagonal_image)<|MERGE_RESOLUTION|>--- conflicted
+++ resolved
@@ -43,20 +43,14 @@
         for j in range(vertical_image.shape[1]):
             # If there is a critical situation
             if vertical_image[i][j] == target:
-<<<<<<< HEAD
                 # If the column is not full
-                if i - 1 >= 0:
+                if i >= 2:
                     # Check if there is space above the critical situation
-                    if state[i - 1][j] == 0:
-=======
-                if i >= 2:
                     if state[i - 2][j] == 0:
->>>>>>> 41d99db1
                         return torch.tensor([j]).unsqueeze(dim=1)
     return None
 
 
-<<<<<<< HEAD
 def check_horizontally(state: np.array,
                        horizontal_image: np.array,
                        target: int) -> Optional[int]:
@@ -69,60 +63,59 @@
     :param target: positive number if it is checking a victory, alternatively is negative
     :return: critical position if found else None
     """
-=======
-# 1111111 -> 011111110 -> 2333332
-def check_horizontally(state, horizontal_image, target):
     last_column_index = state.shape[1] - 1
->>>>>>> 41d99db1
+    # Rows are counted starting from above the board
+    first_row_index = state.shape[0] - 1
     for i in range(horizontal_image.shape[0]):
         for j in range(horizontal_image.shape[1]):
             # If there is a critical situation
             if horizontal_image[i][j] == target:
-<<<<<<< HEAD
                 # If you are not in the left border check on the left
                 # e.g.: Avoid checking on the left in |1|1|1|0|0|0|0|
-                if j - 1 >= 0:
+                if j >= 2:
                     # Check if there is row below (you are not in the first row)
-                    if i + 1 >= state.shape[0]:
+                    if i < first_row_index:
                         # If the cell on the left is free and the cell below it is not free
                         # e.g.:
                         # |0|1|1|1|0|0|0|
                         # |1|2|1|2|0|0|0|
-                        if state[i][j - 1] == 0:
-                            return torch.tensor([j - 1]).unsqueeze(dim=1)
+                        if state[i][j - 2] == 0 and state[i + 1][j - 2] != 0:
+                            return torch.tensor([j - 2]).unsqueeze(dim=1)
                     else:
                         # If the cell on the left is free
                         # e.g.: |0|1|1|1|0|0|0|
-                        if state[i + 1][j - 1] == 0:
-                            return torch.tensor([j - 1]).unsqueeze(dim=1)
+                        if state[i][j - 2] == 0:
+                            return torch.tensor([j - 2]).unsqueeze(dim=1)
                 # If you are not in the right border check on the right
                 # e.g.: Avoid checking on the right in |0|0|0|0|1|1|1|
-                if j + 3 < state.shape[1]:
+                if j <= last_column_index - 2:
                     # Check if there is row below (you are not in the first row)
-                    if i + 1 >= state.shape[0]:
+                    if i < first_row_index:
                         # If the cell on the right is free and the cell below it is not free
-                        if state[i][j + 3] == 0:
-                            return torch.tensor([j + 3]).unsqueeze(dim=1)
-                    else:
-                        # If the cell on the right is free
-                        if state[i + 1][j + 3] == 0:
-                            return torch.tensor([j + 3]).unsqueeze(dim=1)
-=======
-                if j >= 2:
-                    if i < state.shape[0] - 1:
-                        if state[i][j - 2] == 0 and state[i + 1][j - 2] != 0:
-                            return torch.tensor([j - 2]).unsqueeze(dim=1)
-                    else:
-                        if state[i][j - 2] == 0:
-                            return torch.tensor([j - 2]).unsqueeze(dim=1)
-                if j <= last_column_index - 2:
-                    if i < state.shape[0] - 1:
                         if state[i][j + 2] == 0 and state[i + 1][j + 2] != 0:
                             return torch.tensor([j + 2]).unsqueeze(dim=1)
                     else:
+                        # If the cell on the right is free
                         if state[i][j + 2] == 0:
                             return torch.tensor([j + 2]).unsqueeze(dim=1)
->>>>>>> 41d99db1
+
+    # Check each row of the original board
+    pattern1 = np.array([1, 0, 1, 1]) * (target / abs(target))
+    pattern2 = np.array([1, 1, 0, 1]) * (target / abs(target))
+
+    for i, row in enumerate(state):
+        # Check if there is a 1011 or 1101 pattern in the board
+        for j in range(row.shape[0] - 3):
+            if (row[j:j + 4] == pattern1).all() or (row[j:j + 4] == pattern2).all():
+                # Found the empty index
+                empty_index = (j + 2) if state[i][j + 2] == 0 else (j + 1)
+                # Check if it is the first row
+                if i == first_row_index:
+                    return torch.tensor([empty_index]).unsqueeze(dim=1)
+                # Else check if the row below has the cell not empty
+                elif state[i + 1][empty_index] != 0:
+                    return torch.tensor([empty_index]).unsqueeze(dim=1)
+
     return None
 
 
@@ -278,7 +271,7 @@
         # Example of padding plus convolution
         # 0     0
         # 0     0
-        # 0  -> 1
+        # 0 --> 1
         # 1     2
         # 1     3
         # 1     2
